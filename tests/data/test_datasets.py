<<<<<<< HEAD
import os
from pathlib import Path

import numpy as np
=======
from pathlib import Path

>>>>>>> b0d95e71
import pandas as pd
import torch
from sklearn.datasets import make_classification
# TODO: Get rid of `sklearn` as a dependency.
from torch.utils.data import Dataset

<<<<<<< HEAD
from flox.data import federated_split
from flox.data.core import FederatedSubsets, MyFloxDataset
from flox.flock import Flock
from flox.flock.states import FloxWorkerState, NodeState
=======
from flox.data import LocalDataset
from flox.data import federated_split, FederatedSubsets
from flox.flock import Flock
from flox.flock.states import NodeState

>>>>>>> b0d95e71

##################################################################################################################


class MyDataDir(LocalDataset):
    def __init__(self, state: NodeState, csv_dir: Path):
        super().__init__(state)
        csv_path = csv_dir / f"{state.idx}" / "data.csv"
        self.data = pd.read_csv(csv_path)
        self.csv_path = csv_path

    def __getitem__(self, idx):
        row = self.data.iloc[idx]
        x = torch.tensor([[row.x1], [row.x2]])
        y = torch.tensor([row.y])
        return x, y

    def __len__(self):
        return len(self.data)


"""
def test_dir_datasets(tmpdir):
    data_dir = tmpdir
    flock = Flock.from_yaml("examples/flocks/2-tier.yaml")
    rand_state = np.random.RandomState(1)

    for worker in flock.workers:
        client_dir = (data_dir / f"{worker.idx}").mkdir()
        client_path = client_dir / "data.csv"
        with open(client_path, "w") as file:
            print("x1, x2, y", file=file)
            num_samples = rand_state.randint(low=1, high=1000)
            for _ in range(num_samples):
                a = rand_state.randint(low=-1000, high=1000)
                b = rand_state.randint(low=-1000, high=1000)
                c = a + b
                print(f"{a}, {b}, {c}", file=file)

    print("Files:")
    for dir_path, dir_names, filenames in os.walk(data_dir):
        if len(dir_names) == 0:
            assert (
                len(filenames) == 1
            ), f"Error generating data for test. Should only be 1 `data.csv` for worker {dir_path[-1]}."
            path = Path(dir_path) / filenames[0]
            data = pd.read_csv(path)
            print(data.head())

    for worker in flock.workers:
        state = FloxWorkerState(worker.idx, None, None)
        try:
            worker_data = MyDataDir(state, tmpdir)
            assert isinstance(worker_data, Dataset)
        except FileNotFoundError:
<<<<<<< HEAD
            raise
=======
            assert False
"""
>>>>>>> b0d95e71


##################################################################################################################


class MyRandomDataset(Dataset):
    def __init__(self, n_classes: int):
        super().__init__()
        data_sk = make_classification(
            n_samples=100, n_features=20, n_classes=n_classes, random_state=1
        )
        x_sk, y_sk = data_sk
        x_torch = torch.from_numpy(x_sk)
        y_torch = torch.from_numpy(y_sk)
        y_torch = y_torch.unsqueeze(dim=-1)
        self.data_torch = torch.hstack((x_torch, y_torch))

    def __getitem__(self, idx: int):
        datum = self.data_torch[idx]
        x, y = datum[:-1], datum[-1]
        y = y.to(torch.int)
        return x, y

    def __len__(self):
        return len(self.data_torch)


def test_fed_subsets():
    flock = Flock.from_yaml("examples/flocks/2-tier.yaml")
    data = MyRandomDataset(n_classes=2)
    fed_data = federated_split(
        data, flock, num_classes=2, samples_alpha=1.0, labels_alpha=1.0
    )
    assert isinstance(fed_data, (dict, FederatedSubsets))<|MERGE_RESOLUTION|>--- conflicted
+++ resolved
@@ -1,30 +1,17 @@
-<<<<<<< HEAD
-import os
 from pathlib import Path
 
-import numpy as np
-=======
-from pathlib import Path
-
->>>>>>> b0d95e71
 import pandas as pd
 import torch
 from sklearn.datasets import make_classification
+
 # TODO: Get rid of `sklearn` as a dependency.
 from torch.utils.data import Dataset
 
-<<<<<<< HEAD
-from flox.data import federated_split
-from flox.data.core import FederatedSubsets, MyFloxDataset
-from flox.flock import Flock
-from flox.flock.states import FloxWorkerState, NodeState
-=======
 from flox.data import LocalDataset
 from flox.data import federated_split, FederatedSubsets
 from flox.flock import Flock
 from flox.flock.states import NodeState
 
->>>>>>> b0d95e71
 
 ##################################################################################################################
 
@@ -80,12 +67,8 @@
             worker_data = MyDataDir(state, tmpdir)
             assert isinstance(worker_data, Dataset)
         except FileNotFoundError:
-<<<<<<< HEAD
-            raise
-=======
             assert False
 """
->>>>>>> b0d95e71
 
 
 ##################################################################################################################
