--- conflicted
+++ resolved
@@ -1,16 +1,9 @@
 from dataclasses import dataclass
 from enum import Enum, auto
-<<<<<<< HEAD
-from typing import Union
-from uuid import UUID
-
-FlockNodeID = Union[int, str]
-=======
 from uuid import UUID
 
 
 FlockNodeID = int | str  # NewType("FlockNodeID", int | str)
->>>>>>> b0d95e71
 
 
 class FlockNodeKind(Enum):
