<<<<<<< HEAD
from abc import ABC, abstractmethod

=======
>>>>>>> b0d95e71
import torch


class FloxModule(torch.nn.Module, ABC):
    """
    The ``FloxModule`` is a wrapper for the standard ``torch.nn.Module`` class from PyTorch, with
    a lot of inspiration from the ``lightning.LightningModule`` class from PyTorch Lightning.
    """

    def __init__(self, *args, **kwargs):
        super().__init__(*args, **kwargs)

    @abstractmethod
    def training_step(
        self, batch: torch.Tensor | tuple[torch.Tensor, torch.Tensor], batch_idx: int
    ) -> torch.Tensor:
        """
        A single training step to calculate loss before performing backpropagation.

        Args:
            batch (torch.Tensor | tuple[torch.Tensor, torch.Tensor]): The training data batch.
            batch_idx (int): Index of the batch.

        Returns:
            Loss from the training step.
        """

    @abstractmethod
    def configure_optimizers(self) -> torch.optim.Optimizer:
        """Configures, initializes, and returns the optimizer used to train the model.

        Returns:
            The optimizer used to train the model.
        """

    def validation_step(
        self, batch: torch.Tensor | tuple[torch.Tensor, ...], batch_idx: int
    ) -> torch.Tensor:
        """

        Args:
            batch (torch.Tensor | tuple[torch.Tensor, ...]):
            batch_idx (int):

        Returns:

        """

    def test_step(self, batch: torch.Tensor | tuple[torch.Tensor, ...], batch_idx: int):
        """

        Args:
            batch (torch.Tensor | tuple[torch.Tensor, ...]):
            batch_idx (int):

        Returns:

        """

    def predict_step(
        self,
        batch: torch.Tensor | tuple[torch.Tensor, ...],
        batch_idx: int,
        dataloader_idx: int = 0,
    ):
        """

        Args:
            batch (torch.Tensor | tuple[torch.Tensor, ...]):
            batch_idx (int):
            dataloader_idx (int):

        Returns:

        """<|MERGE_RESOLUTION|>--- conflicted
+++ resolved
@@ -1,8 +1,3 @@
-<<<<<<< HEAD
-from abc import ABC, abstractmethod
-
-=======
->>>>>>> b0d95e71
 import torch
 
 
