--- conflicted
+++ resolved
@@ -1,10 +1,6 @@
-<<<<<<< HEAD
 from collections.abc import Iterable
 from typing import cast
 
-=======
-import numpy as np
->>>>>>> b0d95e71
 from numpy.random import RandomState
 from numpy.typing import NDArray
 
